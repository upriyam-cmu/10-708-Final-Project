--- conflicted
+++ resolved
@@ -717,7 +717,6 @@
                 pbar.update(1)
 
         accelerator.print('training complete')
-<<<<<<< HEAD
 
     def eval(self, milestone, batch_size=16, subgraph_size=(100, 100)):
         self.load(milestone)
@@ -729,31 +728,29 @@
             str(self.results_folder / f"full-graph-sample-{milestone}.npy"),
             sampled_graph[0, 0, :, :].cpu().detach().numpy()
         )
-=======
-        
-
-    def get_metrics(self, predicted_graph, top_ks = [1, 5, 10, 20, 30, 40, 50]):
+
+    def get_metrics(self, predicted_graph, top_ks=(1, 5, 10, 20, 30, 40, 50)):
         train_edges = self.ds.processed_ratings
         pred_graph = predicted_graph.cpu().detach()
         pred_graph[train_edges[0], train_edges[1]] = float('-inf')
         ranked = torch.argsort(pred_graph, dim=1, descending=True)
-        
+
         test_edges = self.ds.test_ratings
         test_graph = torch.zeros_like(pred_graph)
         test_graph[test_edges[0], test_edges[1]] = test_edges[2]
-        
+
         precision = torch.zeros(len(top_ks))
         recall = torch.zeros_like(precision)
         mean_reciprocal_rank = torch.zeros_like(precision)
         hit_rate = torch.zeros_like(precision)
         ndcg = torch.zeros_like(precision)
-        
+
         for user in range(predicted_graph.shape[0]):
             pred_rankings = ranked[user]
             test_movies = test_edges[1][test_edges[0] == user]
             test_ratings = test_edges[2][test_edges[0] == user].argsort(descending=True)
             true_rankings = test_movies[test_ratings]
-            
+
             for i, k in enumerate(top_ks):
                 isin = torch.isin(pred_rankings[:k], true_rankings)
                 hits = torch.sum(isin)
@@ -761,7 +758,7 @@
                 recall[i] += hits / true_rankings.shape[0]
                 mean_reciprocal_rank[i] += 1 / (torch.where(isin)[0][0] + 1)
                 hit_rate[i] += 1 if hits > 0 else 0
-            
+
         for i, k in enumerate(top_ks):
             ndcg[i] = ndcg_score(test_graph, pred_graph, k=k)
 
@@ -773,5 +770,4 @@
             'ndcg': ndcg
         }
 
-        return metrics
->>>>>>> 215c67df
+        return metrics